import ast
<<<<<<< HEAD
=======
import builtins
import hashlib
>>>>>>> f9f3f855
import inspect
from collections import defaultdict, deque, namedtuple, Counter
from collections.abc import Sequence, Set, Mapping
from functools import lru_cache
from functools import partial
from itertools import chain, islice
from threading import Lock
from types import FrameType, TracebackType, CodeType, ModuleType
from uuid import uuid4

from asttokens import ASTTokens
from cheap_repr import cheap_repr
from cheap_repr.utils import safe_qualname, exception_string
from littleutils import group_by_key_func

from birdseye import tracer
from birdseye.tracer import (
    TreeTracerBase,
    TracedFile,
    EnterCallInfo,
    ExitCallInfo,
    FrameInfo,
    ChangeValue,
)
from birdseye.utils import (
    of_type,
    html_escape,
)

# noinspection PyUnreachableCode
if False:
    from typing import (
        List,
        Dict,
        Any,
        Optional,
        Tuple,
        Iterator,
        Iterable,
        Union,
    )
    Loop = Union[ast.For, ast.While, ast.comprehension]


CodeInfo = namedtuple("CodeInfo", "function_id traced_file")


class BirdsEye(TreeTracerBase):
    """
    Decorate functions with an instance of this class to debug them,
    or just use the existing instance `eye`.
    """

    def __init__(self):
        super(BirdsEye, self).__init__()
        self._code_infos = {}  # type: Dict[CodeType, CodeInfo]
        self._last_call_id = None
        self.store = dict(functions={}, calls={})
        self.num_samples = dict(
            big=dict(
                attributes=50,
                dict=50,
                list=30,
                set=30,
                pandas_rows=20,
                pandas_cols=100,
            ),
            small=dict(
                attributes=50,
                dict=10,
                list=6,
                set=6,
                pandas_rows=6,
                pandas_cols=10,
            ),
        )

    def parse_extra(self, root, source, filename):
        # type: (ast.Module, str, str) -> None
        for node in ast.walk(root):  # type: ast.AST
            node._loops = tracer.loops(node)
            if isinstance(node, ast.expr):
                node._is_interesting_expression = is_interesting_expression(node)

    @lru_cache()
    def compile(self, source, filename, flags=0):
        traced_file = super(BirdsEye, self).compile(source, filename, flags)
        traced_file.tokens = ASTTokens(source, tree=traced_file.root)
        return traced_file

    def before_stmt(self, node, frame):
        # type: (ast.stmt, FrameType) -> None
        if frame.f_code not in self._code_infos:
            return
        if isinstance(node.parent, ast.For) and node is node.parent.body[0]:
            self._add_iteration(node._loops, frame)

    def before_expr(self, node, frame):
        if isinstance(node.parent, ast.While) and node is node.parent.test:
            self._add_iteration(node._loops, frame)

    def _add_iteration(self, loops, frame):
        # type: (Sequence[Loop], FrameType) -> None
        """
        Given one or more nested loops, add an iteration for the innermost
        loop (the last in the sequence).
        """
        iteration = self.stack[frame].iteration  # type: Iteration
        for i, loop_node in enumerate(loops):
            loop = iteration.loops[loop_node._tree_index]
            if i == len(loops) - 1:
                loop.append(Iteration())
            else:
                iteration = loop.last()

    def after_expr(self, node, frame, value, exc_value, exc_tb):
        # type: (ast.expr, FrameType, Any, Optional[BaseException], Optional[TracebackType]) -> Optional[ChangeValue]

        if _tracing_recursively(frame):
            return None

        if frame.f_code not in self._code_infos:
            return None

        if node._is_interesting_expression:
            if is_obvious_builtin(node, self.stack[frame].expression_values[node]):
                return None

            frame_info = self.stack[frame]
            if exc_value:
                node_value = self._exception_value(node, frame, exc_value)
            else:
                node_value = NodeValue.expression(
                    self.num_samples,
                    value,
                    level=max(1, 3 - len(node._loops) * (not self._is_first_loop_iteration(node, frame))),
                )
                self._set_node_value(node, frame, node_value)
            self._check_inner_call(frame_info, node, node_value)

        # i.e. is `node` the `y` in `[f(x) for x in y]`, making `node.parent` the `for x in y`
        is_special_comprehension_iter = (
            isinstance(node.parent, ast.comprehension) and
            node is node.parent.iter
        )

        if not is_special_comprehension_iter:
            return None

        # Mark `for x in y` as a bit that executed, so it doesn't show as grey
        self._set_node_value(node.parent, frame, NodeValue.covered())

        if exc_value:
            return None

        # Track each iteration over `y` so that the 'loop' can be stepped through
        loops = node._loops + (node.parent,)  # type: Tuple[Loop, ...]

        is_genexpr = isinstance(node.parent.parent, ast.GeneratorExp)

        def comprehension_iter_proxy():
            for item in value:
                # Don't try to add an iteration if this is a generator
                # which has outlived its main frame
                # This way of doing things has the weird side effect
                # of grey values when the main frame is still alive
                # but the generator is evaluated elsewhere
                if not (is_genexpr and frame not in self.stack):
                    self._add_iteration(loops, frame)
                yield item

        # This effectively changes to code to `for x in comprehension_iter_proxy()`
        return ChangeValue(comprehension_iter_proxy())

    def _check_inner_call(self, frame_info, node, node_value):
        # type: (FrameInfo, Union[ast.stmt, ast.expr], NodeValue) -> None
        inner_calls = frame_info.inner_calls.pop(node, None)
        if inner_calls:
            node_value.set_meta('inner_calls', inner_calls)

    def _is_first_loop_iteration(self, node, frame):
        # type: (ast.AST, FrameType) -> bool
        iteration = self.stack[frame].iteration  # type: Iteration
        for loop_node in node._loops:  # type: ast.AST
            loop = iteration.loops[loop_node._tree_index]
            iteration = loop.last()
            if iteration.index > 0:
                return False
        return True

    def _set_node_value(self, node, frame, value):
        # type: (ast.AST, FrameType, NodeValue) -> None
        iteration = self.stack[frame].iteration  # type: Iteration
        for loop_node in node._loops:  # type: ast.AST
            loop = iteration.loops[loop_node._tree_index]
            loop.recorded_node(node)
            iteration = loop.last()
        iteration.vals[node._tree_index] = value

    def _exception_value(self, node, frame, exc_value):
        # type: (Union[ast.expr, ast.stmt], FrameType, BaseException) -> NodeValue
        value = NodeValue.exception(exc_value)
        self._set_node_value(node, frame, value)
        return value

    def after_stmt(self, node, frame, exc_value, exc_traceback, exc_node):
        # type: (ast.stmt, FrameType, Optional[BaseException], Optional[TracebackType], Optional[ast.AST]) -> Optional[bool]
        if frame.f_code not in self._code_infos or _tracing_recursively(frame):
            return None
        if exc_value and node is exc_node:
            value = self._exception_value(node, frame, exc_value)
        else:
            value = NodeValue.covered()
            self._set_node_value(node, frame, value)
        self._check_inner_call(self.stack[frame], node, value)
        return None

    def enter_call(self, enter_info):
        # type: (EnterCallInfo) -> None
        frame = enter_info.current_frame  # type: FrameType
        if frame.f_code not in self._code_infos or _tracing_recursively(frame):
            return
        frame_info = self.stack[frame]
        frame_info.iteration = Iteration()
        frame_info.call_id = self._call_id()
        frame_info.inner_calls = defaultdict(list)

        prev = self.stack.get(enter_info.caller_frame)
        if prev:
            inner_calls = getattr(prev, 'inner_calls', None)
            if inner_calls is not None:
                inner_calls[enter_info.call_node].append(frame_info.call_id)

    def _call_id(self):
        # type: () -> str
        return uuid4().hex

    def exit_call(self, exit_info):
        # type: (ExitCallInfo) -> None
        """
        This is where all the data collected during the call is gathered up
        and sent to the database.
        """
        frame = exit_info.current_frame  # type: FrameType
        if frame.f_code not in self._code_infos or _tracing_recursively(frame):
            return
        frame_info = self.stack[frame]

        top_iteration = frame_info.iteration  # type: Iteration
        node_values = _deep_dict()
        self._extract_node_values(top_iteration, (), node_values)

        function_id = self._code_infos[frame.f_code].function_id
        self.store["calls"][frame_info.call_id] = dict(
            function_id=function_id,
            success=not exit_info.exc_value,
            data=dict(
                node_values=node_values,
                loop_iterations=top_iteration.extract_iterations()["loops"],
                type_names=type_registry.names(),
                num_special_types=type_registry.num_special_types,
            ),
        )

        self._last_call_id = frame_info.call_id

    def _extract_node_values(self, iteration, path, node_values):
        # type: (Iteration, Tuple[int, ...], dict) -> None
        """
        Populates node_values with values inside iteration.
        """
        # Each element of `path` is an index of a loop iteration
        # e.g. given the nested loops:
        #
        # for i in [0, 1, 2]:
        #     for j in [0, 1, 2, 3]:
        #
        # path may be (i, j) for each of the iterations
        for tree_index, node_value in iteration.vals.items():

            # So this `full_path` is a tuple of ints, but the first
            # int has a different meaning from the others
            full_path = (tree_index,) + path

            # Given a path (a, b, c) we're making node_values 'contain'
            # this structure:
            # {a: {b: {c: node_value}}}
            d = node_values
            for path_k in full_path[:-1]:
                d = d[path_k]
            d[full_path[-1]] = node_value.as_json()

        for loop in iteration.loops.values():
            for i, iteration in enumerate(loop):
                self._extract_node_values(iteration, path + (i,), node_values)

    def trace_string_deep(self, filename, source_code):
        traced_file = self.compile(source_code, filename)
        self._trace(traced_file, traced_file.code, source_code)

        nodes_by_lineno = {
            node.lineno: node
            for node in traced_file.nodes
            if isinstance(node, ast.FunctionDef)
        }

        def find_code(root_code):
            """
            Trace all functions recursively, like trace_module_deep.
            """
            for code_obj in root_code.co_consts:
                if not inspect.iscode(code_obj) or code_obj.co_name.startswith('<'):
                    continue

                find_code(code_obj)

                lineno = code_obj.co_firstlineno
                node = nodes_by_lineno.get(lineno)
                if not node:
                    continue

                self._trace(
                    traced_file, code_obj,
                    source=source_code,
                    start_lineno=lineno,
                    end_lineno=node.last_token.end[0] + 1,
                )

        find_code(traced_file.code)

        return traced_file

    def _trace(
            self,
            traced_file,
            code,
            source='',
            start_lineno=1,
            end_lineno=None,
    ):
        if not end_lineno:
            end_lineno = start_lineno + len(source.splitlines())

        nodes = list(self._nodes_of_interest(traced_file, start_lineno, end_lineno))
        html_body = self._nodes_html(nodes, start_lineno, end_lineno, traced_file)

        data = dict(
            # This maps each node to the loops enclosing that node
            node_loops={
                node._tree_index: [n._tree_index for n in node._loops]
                for node, _ in nodes
                if node._loops
            },
        )

        function_id = uuid4().hex
        self.store["functions"][function_id] = dict(
            html_body=html_body,
            data=data,
        )

        self._code_infos[code] = CodeInfo(function_id, traced_file)

    def _nodes_of_interest(self, traced_file, start_lineno, end_lineno):
        # type: (TracedFile, int, int) -> Iterator[Tuple[ast.AST, Tuple]]
        """
        Nodes that may have a value, show up as a box in the UI, and lie within the
        given line range.
        """
        for node in traced_file.nodes:
            classes = []

            if isinstance(node, (ast.While, ast.For, ast.comprehension)):
                classes.append('loop')
            if isinstance(node, ast.stmt):
                classes.append('stmt')

            if isinstance(node, ast.expr):
                if not node._is_interesting_expression:
                    continue
            elif not classes:
                continue

            assert isinstance(node, ast.AST)

            # In particular FormattedValue is missing this
            if not hasattr(node, 'first_token'):
                continue

            if not start_lineno <= node.first_token.start[0] <= end_lineno:
                continue

            start, end = traced_file.tokens.get_text_range(node)  # type: int, int
            if start == end == 0:
                continue

            yield node, (classes, start, end)

    def _nodes_html(self, nodes, start_lineno, end_lineno, traced_file):
        # type: (list, int, int, TracedFile) -> str
        """
        The algorithm for generating the HTML works as follows. We generate a list
        of HTMLPositions, which are essentially places to insert HTML into the source plus some
        metadata. The order of the fields of HTMLPosition ensure that when the list is sorted,
        the resulting HTML is valid and correct. Specifically, the fields are:
        
          1. index: the index in the source string where the HTML would be inserted
          2. is_start: Indicates if this piece of HTML is the start of a tag, rather than the end.
             Ends should appear first, so that the resulting HTML looks like:
                <span> ... </span><span> ... </span>
             rather than:
                <span> ... <span></span> ... </span>
             (I think this might actually be unnecessary, since I can't think of any cases of two
              expressions right next to each other with nothing in between)
          3. depth: the depth of the corresponding node in the AST. We want the start of a tag from
             a node to appear before the start of a tag nested within, e.g. `foo()` should become:
                <span [for foo()]><span [for foo]>foo</span>()</span>
             rather than:   
                <span [for foo]><span [for foo()]>foo</span>()</span>
          4. html: the actual HTML to insert. Not important for ordering.
          
        Mostly the list contains pairs of HTMLPositions corresponding to AST nodes, one for the
        start and one for the end.
        
        After the list is sorted, the HTML generated is essentially:
        
        source[0:positions[0].index] + positions[0].html + source[positions[0].index:positions[1].index] + positions[1].html + ...
        """

        traced_file.root._depth = 0
        for node in ast.walk(traced_file.root):  # type: ast.AST
            for child in ast.iter_child_nodes(node):
                child._depth = node._depth + 1

        positions = []  # type: List[HTMLPosition]

        for node, (classes, start, end) in nodes:
            # noinspection PyArgumentList
            positions.extend(map(
                HTMLPosition,
                [start, end],
                [True, False],  # is_start
                [node._depth, node._depth],
                ['<span data-index="%s" class="%s">' % (node._tree_index, ' '.join(classes)),
                 '</span>']))

        end_lineno = self._separate_comprehensions(
            [n[0] for n in nodes],
            end_lineno, positions, traced_file)

        # This just makes the loop below simpler
        positions.append(HTMLPosition(len(traced_file.source), False, 0, ''))

        positions.sort()

        html_parts = []
        start = 0
        for position in positions:
            html_parts.append(html_escape(traced_file.source[start:position.index]))
            html_parts.append(position.html)
            start = position.index
        html_body = ''.join(html_parts)
        html_body = '\n'.join(html_body.split('\n')[start_lineno - 1:end_lineno - 1])

        return html_body.strip('\n')

    def _separate_comprehensions(self, nodes, end_lineno, positions, traced_file):
        # type: (list, int, List[HTMLPosition], TracedFile) -> int
        """
        Comprehensions (e.g. list comprehensions) are troublesome because they can
        be navigated like loops, and the buttons for these need to be on separate lines.
        This function inserts newlines to turn:

        [x + y for x in range(3) for y in range(5)] and
        [[x + y for x in range(3)] for y in range(5)]

        into

        [x + y for x in range(3)
         for y in range(5)] and
        [[x + y for x in range(3)]
         for y in range(5)]
        """

        comprehensions = group_by_key_func(of_type((ast.comprehension, ast.While, ast.For), nodes),
                                           lambda c: c.first_token.start[0]
                                           )  # type: Dict[Any, Iterable[ast.comprehension]]

        def get_start(n):
            # type: (ast.AST) -> int
            return traced_file.tokens.get_text_range(n)[0]

        for comp_list in comprehensions.values():
            prev_start = None  # type: Optional[int]
            for comp in sorted(comp_list, key=lambda c: c.first_token.startpos):
                if isinstance(comp, ast.comprehension) and comp is comp.parent.generators[0]:
                    start = get_start(comp.parent)
                    if prev_start is not None and start < prev_start:
                        start = get_start(comp)
                else:
                    start = get_start(comp)
                if prev_start is not None:
                    positions.append(HTMLPosition(start, True, 0, '\n '))
                    end_lineno += 1
                prev_start = start

        return end_lineno


HTMLPosition = namedtuple('HTMLPosition', 'index is_start depth html')


def _deep_dict():
    return defaultdict(_deep_dict)


_bad_codes = (BirdsEye.enter_call.__code__,
              BirdsEye.exit_call.__code__,
              BirdsEye.after_expr.__code__,
              BirdsEye.after_stmt.__code__)


def _tracing_recursively(frame):
    while frame:
        if frame.f_code in _bad_codes:
            return True
        frame = frame.f_back


class Iteration(object):
    """
    Corresponds to an iteration of a loop during a call, OR
    the call itself (FrameInfo.iteration).
    """
    def __init__(self):
        # Mapping of nodes (via node._tree_index) to the value of that
        # node in this iteration. Only contains nodes within the corresponding
        # loop or at the top of the function, but not in loops further within
        # (those will be somewhere within self.loops)
        # Therefore those nodes have at most one value.
        self.vals = {}  # type: Dict[int, NodeValue]

        # Mapping of loop nodes (via node._tree_index) to IterationLists
        # for loops that happened during this iteration
        self.loops = defaultdict(IterationList)  # type: Dict[int, IterationList]

        # 0-based index of this iteration
        self.index = None  # type: int
        self.keep = False

    def extract_iterations(self):
        # type: () -> Dict[str, Union[int, Dict]]
        return {
            'index': self.index,
            'loops': {
                tree_index: [iteration.extract_iterations()
                             for iteration in iteration_list]
                for tree_index, iteration_list in self.loops.items()
            }
        }


class IterationList:
    """
    A list of Iterations, corresponding to a run of a loop.
    If the loop has many iterations, only contains the first and last few
    and any in the middle where unique nodes had values, so that
    any node which appeared during this loop exists in at least some iterations.
    """
    side_len = 3

    def __init__(self):
        # Contains the first few iterations
        # and any after that have unique nodes in them
        self.start = []  # type: List[Iteration]

        # Contains the last few iterations
        self.end = deque(maxlen=self.side_len)  # type: Deque[Iteration]

        # Total number of iterations in the loop, not all of which
        # are kept
        self.length = 0  # type: int

        # Number of times each node has been recorded in this loop
        self.recorded = Counter()

    def append(self, iteration):
        # type: (Iteration) -> None
        if self.length < self.side_len:
            self.start.append(iteration)
        else:
            # If self.end is too long, the first element self.end[0]
            # is about to be dropped by the deque. If that iteration
            # should be kept because of some node that was recorded,
            # add it to self.start
            if len(self.end) >= self.side_len and self.end[0].keep:
                self.start.append(self.end[0])

            self.end.append(iteration)
        iteration.index = self.length
        self.length += 1

    def __iter__(self):
        # type: () -> Iterator[Iteration]
        return chain(self.start, self.end)

    def last(self):
        # type: () -> Iteration
        if self.end:
            return self.end[-1]
        else:
            return self.start[-1]

    def recorded_node(self, node):
        # type: (ast.AST) -> None
        if self.recorded[node] >= 2:
            # We've already seen this node enough
            return

        # This node is new(ish), make sure we keep this iteration
        self.last().keep = True
        self.recorded[node] += 1


class TypeRegistry(object):
    basic_types = (type(None), bool, int, float, complex)
    special_types = basic_types + (list, dict, tuple, set, frozenset, str)
    num_special_types = len(special_types)

    def __init__(self):
        self.lock = Lock()
        self.data = defaultdict(lambda: len(self.data))  # type: Dict[type, int]

        for t in self.special_types:
            _ = self.data[t]

    def __getitem__(self, item):
        t = type(item)
        with self.lock:
            return self.data[t]

    def names(self):
        # type: () -> List[str]
        rev = dict((v, k) for k, v in self.data.items())
        return [safe_qualname(rev[i]) for i in range(len(rev))]


type_registry = TypeRegistry()


class NodeValue(object):
    """
    The 'value' of a node during a particular iteration.
    This can mean different things, see the classmethods.
    Can also contain some metadata, including links to other calls.
    """
    __slots__ = ('val_repr', 'type_index', 'meta', 'children')

    def __init__(self, val_repr, type_index):
        self.val_repr = val_repr  # type: str
        self.type_index = type_index  # type: int
        self.meta = None  # type: Optional[Dict[str, Any]]
        self.children = None  # type: Optional[List[Tuple[str, NodeValue]]]

    def set_meta(self, key, value):
        # type: (str, Any) -> None
        self.meta = self.meta or {}
        self.meta[key] = value

    def add_child(self, samples, level, key, value):
        # type: (dict, int, str, Any) -> None
        self.children = self.children or []
        self.children.append((key, NodeValue.expression(samples, value, level)))

    def as_json(self):
        result = [self.val_repr, self.type_index, self.meta or {}]  # type: list
        if self.children:
            result.extend([name, child.as_json()] for name, child in self.children)
        return result

    @classmethod
    def covered(cls):
        """
        Represents a bit of code, usually a statement, that executed successfully but
        doesn't have an actual value.
        """
        return cls('', -2)

    @classmethod
    def exception(cls, exc_value):
        """
        Means that exc_value was raised by a node when executing, and not any inner node.
        """
        return cls(exception_string(exc_value), -1)

    @classmethod
    def expression(cls, samples, val, level):
        # type: (dict, Any, int) -> NodeValue
        """
        The value of an expression or one of its children, with attributes,
        dictionary items, etc as children. Has a max depth of `level` levels.
        """
        result = cls(cheap_repr(val), type_registry[val])
        if isinstance(val, (TypeRegistry.basic_types, BirdsEye)):
            return result

        length = None
        try:
            length = len(val)
        except:
            pass
        else:
            result.set_meta("len", length)

        if isinstance(val, ModuleType):
            level = min(level, 2)

        add_child = partial(result.add_child, samples, level - 1)

        if level >= 3:
            sample_type = 'big'
        else:
            sample_type = 'small'

        samples = samples[sample_type]

        if level <= 0 or isinstance(val, (str, bytes, range)):
            return result

        if isinstance(val, Sequence) and length is not None:
            for i in _sample_indices(length, samples['list']):
                try:
                    v = val[i]
                except:
                    pass
                else:
                    add_child(str(i), v)

        if isinstance(val, Mapping):
            for k, v in islice(_safe_iter(val, iteritems), samples['dict']):
                add_child(cheap_repr(k), v)

        if isinstance(val, Set):
            vals = _safe_iter(val)
            num_items = samples['set']
            if length is None or length > num_items + 2:
                vals = islice(vals, num_items)
            for i, v in enumerate(vals):
                add_child('<%s>' % i, v)

        d = getattr(val, '__dict__', None)
        if d:
            for k in sorted(islice(_safe_iter(d),
                                   samples['attributes']),
                            key=str):
                v = d[k]
                if isinstance(v, TracedFile):
                    continue
                add_child(str(k), v)
        else:
            for s in sorted(getattr(type(val), '__slots__', None) or ()):
                try:
                    attr = getattr(val, s)
                except AttributeError:
                    pass
                else:
                    add_child(str(s), attr)
        return result


def iteritems(obj):
    return getattr(obj, "iteritems", obj.items)()


def _safe_iter(val, f=lambda x: x):
    try:
        for x in f(val):
            yield x
    except:
        pass


def _sample_indices(length, max_length):
    if length <= max_length + 2:
        return range(length)
    else:
        return chain(range(max_length // 2),
                     range(length - max_length // 2,
                           length))


<<<<<<< HEAD
=======
@try_register_repr('numpy', 'int64')
def _repr_numpy_int(x, _helper):
    return repr(int(x))


@try_register_repr('pandas', 'Series')
def _repr_series_one_line(x, helper):
    n = len(x)
    if n == 0:
        return repr(x)
    newlevel = helper.level - 1
    pieces = []
    maxparts = _repr_series_one_line.maxparts
    for i in _sample_indices(n, maxparts):
        k = format_pandas_index(x.index[i:i + 1])[0]
        v = x.iloc[i]
        pieces.append('%s = %s' % (k, cheap_repr(v, newlevel)))
    if n > maxparts + 2:
        pieces.insert(maxparts // 2, '...')
    return '; '.join(pieces)


>>>>>>> f9f3f855
def is_interesting_expression(node):
    # type: (ast.AST) -> bool
    """
    If this expression has a value that may not be exactly what it looks like,
    return True. Put differently, return False if this is just a literal.
    """
    return (isinstance(node, ast.expr) and
            not (isinstance(node, ast.Constant) or
                 isinstance(getattr(node, 'ctx', None),
                            (ast.Store, ast.Del)) or
                 (isinstance(node, ast.UnaryOp) and
                  isinstance(node.op, (ast.UAdd, ast.USub)) and
                  isinstance(node.operand, ast.Constant) and
                  isinstance(node.operand.value, (int, float, complex))) or
                 (isinstance(node, (ast.List, ast.Tuple, ast.Dict)) and
                  not any(is_interesting_expression(n) for n in ast.iter_child_nodes(node)))))


builtins_dict: dict = builtins.__dict__  # type: ignore


def is_obvious_builtin(node, value):
    # type: (ast.expr, Any) -> bool
    """
    Return True if this node looks like a builtin and it really is
    (i.e. hasn't been shadowed).
    """
    return ((isinstance(node, ast.Name) and
             node.id in builtins_dict and
             builtins_dict[node.id] is value) or
            isinstance(node, ast.Constant) and node.value is value)<|MERGE_RESOLUTION|>--- conflicted
+++ resolved
@@ -1,9 +1,5 @@
 import ast
-<<<<<<< HEAD
-=======
 import builtins
-import hashlib
->>>>>>> f9f3f855
 import inspect
 from collections import defaultdict, deque, namedtuple, Counter
 from collections.abc import Sequence, Set, Mapping
@@ -795,31 +791,6 @@
                            length))
 
 
-<<<<<<< HEAD
-=======
-@try_register_repr('numpy', 'int64')
-def _repr_numpy_int(x, _helper):
-    return repr(int(x))
-
-
-@try_register_repr('pandas', 'Series')
-def _repr_series_one_line(x, helper):
-    n = len(x)
-    if n == 0:
-        return repr(x)
-    newlevel = helper.level - 1
-    pieces = []
-    maxparts = _repr_series_one_line.maxparts
-    for i in _sample_indices(n, maxparts):
-        k = format_pandas_index(x.index[i:i + 1])[0]
-        v = x.iloc[i]
-        pieces.append('%s = %s' % (k, cheap_repr(v, newlevel)))
-    if n > maxparts + 2:
-        pieces.insert(maxparts // 2, '...')
-    return '; '.join(pieces)
-
-
->>>>>>> f9f3f855
 def is_interesting_expression(node):
     # type: (ast.AST) -> bool
     """
