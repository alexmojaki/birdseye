--- conflicted
+++ resolved
@@ -1,9 +1,5 @@
 [tox]
-<<<<<<< HEAD
-envlist = py36,py37,py38,py39
-=======
 envlist = py38,py39,py310,py311,py312,py313
->>>>>>> f9f3f855
 
 [testenv]
 deps =
