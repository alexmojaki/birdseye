--- conflicted
+++ resolved
@@ -1,8 +1,5 @@
 import unittest
-<<<<<<< HEAD
 from textwrap import dedent
-=======
->>>>>>> f9f3f855
 from time import sleep
 
 from littleutils import only
@@ -11,32 +8,7 @@
 from selenium.webdriver.chrome.options import Options
 from selenium.webdriver.common.by import By
 
-<<<<<<< HEAD
 from tests.test_birdseye import run_traced
-=======
-from birdseye import eye
-
-
-@eye
-def foo():
-    for i in range(20):
-        for j in range(3):
-            int(i * 13 + j * 17)
-            if i > 0:
-                try:
-                    assert j
-                except AssertionError:
-                    pass
-    str(bar())
-
-    x = list(range(1, 30, 2))
-    list(x)
-
-
-@eye
-def bar():
-    pass
->>>>>>> f9f3f855
 
 
 class TestInterface(unittest.TestCase):
@@ -59,7 +31,6 @@
             raise
 
     def _do_test(self):
-<<<<<<< HEAD
         eye, _ = run_traced(
             dedent(
                 """
@@ -104,27 +75,6 @@
         )
         sleep(1)  # wait for insert into storage to complete
         driver.get("http://localhost:7778/?call_id=" + eye._last_call_id)
-=======
-        foo()
-        driver = self.driver
-
-        # On the index page, note the links to the function and call
-        driver.get('http://localhost:7777/')
-        function_link = driver.find_element(By.LINK_TEXT, 'foo')
-        function_url = function_link.get_attribute('href')
-        call_url = function_link.find_element(By.XPATH, '..//i/..').get_attribute('href')
-
-        # On the file page, check that the links still match
-        driver.find_element(By.PARTIAL_LINK_TEXT, 'test_interface').click()
-        function_link = driver.find_element(By.LINK_TEXT, 'foo')
-        self.assertEqual(function_link.get_attribute('href'), function_url)
-        self.assertEqual(call_url, function_link.find_element(By.XPATH, '..//i/..').get_attribute('href'))
-
-        # Finally navigate to the call and check the original call_url
-        function_link.click()
-        driver.find_element(By.CSS_SELECTOR, 'table a').click()
-        self.assertEqual(driver.current_url, call_url)
->>>>>>> f9f3f855
 
         # Test hovering, clicking on expressions, and stepping through loops
 
@@ -215,13 +165,7 @@
                           '14 = int: 29']),
 
         # Click on an inner call
-<<<<<<< HEAD
-        find_expr("bar()").find_element_by_class_name("inner-call").click()
+        find_expr('bar()').find_element(By.CLASS_NAME, 'inner-call').click()
         self.assertEqual(
-            driver.find_element_by_id("code").text.strip(), "def bar():\n    pass"
-        )
-=======
-        find_expr('bar()').find_element(By.CLASS_NAME, 'inner-call').click()
-        self.assertEqual(driver.find_element(By.TAG_NAME, 'h2').text,
-                         'Call to function: bar')
->>>>>>> f9f3f855
+            driver.find_element(By.ID, "code").text.strip(), "def bar():\n    pass"
+        )